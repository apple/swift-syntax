--- conflicted
+++ resolved
@@ -112,7 +112,6 @@
     let connection = try StandardIOMessageConnection()
     let provider = MacroProviderAdapter(plugin: Self())
     let impl = CompilerPluginMessageListener(connection: connection, provider: provider)
-<<<<<<< HEAD
     #if os(WASI)
     // Rather than blocking on read(), let the host tell us when there's data.
     readabilityHandler = {
@@ -123,17 +122,8 @@
       }
     }
     #else
-    do {
-      try impl.main()
-    } catch {
-      // Emit a diagnostic and indicate failure to the plugin host,
-      // and exit with an error code.
-      fatalError("Internal Error: \(error)")
-    }
+    impl.main()
     #endif
-=======
-    impl.main()
->>>>>>> d643ebb2
   }
 }
 
