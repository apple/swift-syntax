//===----------------------------------------------------------------------===//
//
// This source file is part of the Swift.org open source project
//
// Copyright (c) 2014 - 2023 Apple Inc. and the Swift project authors
// Licensed under Apache License v2.0 with Runtime Library Exception
//
// See https://swift.org/LICENSE.txt for license information
// See https://swift.org/CONTRIBUTORS.txt for the list of Swift project authors
//
//===----------------------------------------------------------------------===//

import SwiftDiagnostics
@_spi(RawSyntax) import SwiftSyntax

fileprivate let diagnosticDomain: String = "SwiftParser"

/// A error diagnostic whose ID is determined by the diagnostic's type.
public protocol ParserError: DiagnosticMessage {
  var diagnosticID: MessageID { get }
}

public extension ParserError {
  static var diagnosticID: MessageID {
    return MessageID(domain: diagnosticDomain, id: "\(self)")
  }

  var diagnosticID: MessageID {
    return Self.diagnosticID
  }

  var severity: DiagnosticSeverity {
    return .error
  }
}

public protocol ParserNote: NoteMessage {
  var fixItID: MessageID { get }
}

public extension ParserNote {
  static var fixItID: MessageID {
    return MessageID(domain: diagnosticDomain, id: "\(self)")
  }

  var fixItID: MessageID {
    return Self.fixItID
  }
}

public protocol ParserFixIt: FixItMessage {
  var fixItID: MessageID { get }
}

public extension ParserFixIt {
  static var fixItID: MessageID {
    return MessageID(domain: diagnosticDomain, id: "\(self)")
  }

  var fixItID: MessageID {
    return Self.fixItID
  }
}

// MARK: - Errors (please sort alphabetically)

/// A parser error with a static message.
public struct StaticParserError: DiagnosticMessage {
  public let message: String
  private let messageID: String

  /// This should only be called within a static var on DiagnosticMessage, such
  /// as the examples below. This allows us to pick up the messageID from the
  /// var name.
  fileprivate init(_ message: String, messageID: String = #function) {
    self.message = message
    self.messageID = messageID
  }

  public var diagnosticID: MessageID {
    MessageID(domain: diagnosticDomain, id: "\(type(of: self)).\(messageID)")
  }

  public var severity: DiagnosticSeverity { .error }
}

extension DiagnosticMessage where Self == StaticParserError {
  /// Please order the diagnostics alphabetically by property name.
  public static var allStatmentsInSwitchMustBeCoveredByCase: Self {
    .init("all statements inside a switch must be covered by a 'case' or 'default' label")
  }
  public static var associatedTypeCannotUsePack: Self {
    .init("associated types cannot be variadic")
  }
  public static var caseOutsideOfSwitchOrEnum: Self {
    .init("'case' can only appear inside a 'switch' statement or 'enum' declaration")
  }
  public static var classConstraintCanOnlyBeUsedInProtocol: Self {
    .init("'class' constraint can only appear on protocol declarations")
  }
  public static var consecutiveDeclarationsOnSameLine: Self {
    .init("consecutive declarations on a line must be separated by ';'")
  }
  public static var consecutiveStatementsOnSameLine: Self {
    .init("consecutive statements on a line must be separated by ';'")
  }
  public static var cStyleForLoop: Self {
    .init("C-style for statement has been removed in Swift 3")
  }
  public static var defaultCannotBeUsedWithWhere: Self {
    .init("'default' cannot be used with a 'where' guard expression")
  }
  public static var defaultOutsideOfSwitch: Self {
    .init("'default' label can only appear inside a 'switch' statement")
  }
  public static var deinitCannotHaveName: Self {
    .init("deinitializers cannot have a name")
  }
  public static var deinitCannotHaveParameters: Self {
    .init("deinitializers cannot have parameters")
  }
  public static var editorPlaceholderInSourceFile: Self {
    .init("editor placeholder in source file")
  }
  public static var escapedNewlineAtLatlineOfMultiLineStringLiteralNotAllowed: Self {
    .init("escaped newline at the last line of a multi-line string literal is not allowed")
  }
  public static var expectedExpressionAfterTry: Self {
    .init("expected expression after 'try'")
  }
  public static var expectedAssignmentInsteadOfComparisonOperator: Self {
    .init("expected '=' instead of '==' to assign default value for parameter")
  }
  public static var expectedLeftBraceOrIfAfterElse: Self {
    .init("expected '{' or 'if' after 'else'")
  }
  public static var expectedSequenceExpressionInForEachLoop: Self {
    .init("expected Sequence expression for for-each loop")
  }
  public static var initializerInPattern: Self {
    .init("unexpected initializer in pattern; did you mean to use '='?")
  }
  public static var initializerCannotHaveName: Self {
    .init("initializers cannot have a name")
  }
  public static var initializerCannotHaveResultType: Self {
    .init("initializers cannot have a result type")
  }
  public static var invalidFlagAfterPrecedenceGroupAssignment: Self {
    .init("expected 'true' or 'false' after 'assignment'")
  }
  public static var invalidPrecedenceGroupAssociativity: Self {
    .init("Expected 'none', 'left', or 'right' after 'associativity'")
  }
  public static var invalidWhitespaceAfterPeriod: Self {
    .init("extraneous whitespace after '.' is not permitted")
  }
  public static var joinConditionsUsingComma: Self {
    .init("expected ',' joining parts of a multi-clause condition")
  }
  public static var joinPlatformsUsingComma: Self {
    .init("expected ',' joining platforms in availability condition")
  }
  public static var maximumNestingLevelOverflow: Self {
    .init("parsing has exceeded the maximum nesting level")
  }
  public static var missingColonAndExprInTernaryExpr: Self {
    .init("expected ':' and expression after '? ...' in ternary expression")
  }
  public static var missingColonInTernaryExpr: Self {
    .init("expected ':' after '? ...' in ternary expression")
  }
  public static var missingConformanceRequirement: Self {
    .init("expected ':' or '==' to indicate a conformance or same-type requirement")
  }
  public static var misspelledAsync: Self {
    .init("expected async specifier; did you mean 'async'?")
  }
  public static var misspelledThrows: Self {
    .init("expected throwing specifier; did you mean 'throws'?")
  }
  public static var multiLineStringLiteralMustBeginOnNewLine: Self {
    .init("multi-line string literal content must begin on a new line")
  }
  public static var multiLineStringLiteralMustHaveClosingDelimiterOnNewLine: Self {
    .init("multi-line string literal closing delimiter must begin on a new line")
  }
  public static var operatorShouldBeDeclaredWithoutBody: Self {
    .init("operator should not be declared with body")
  }
  public static var singleQuoteStringLiteral: Self {
    .init(#"Single-quoted string literal found, use '"'"#)
  }
  public static var standaloneSemicolonStatement: Self {
    .init("standalone ';' statements are not allowed")
  }
  public static var subscriptsCannotHaveNames: Self {
    .init("subscripts cannot have a name")
  }
  public static var tooManyClosingRawStringDelimiters: Self {
    .init("too many '#' characters in closing delimiter")
  }
  public static var tooManyRawStringDelimitersToStartInterpolation: Self {
    .init("too many '#' characters to start string interpolation")
  }
  public static var tryMustBePlacedOnReturnedExpr: Self {
    .init("'try' must be placed on the returned expression")
  }
  public static var tryMustBePlacedOnThrownExpr: Self {
    .init("'try' must be placed on the thrown expression")
  }
  public static var tryOnInitialValueExpression: Self {
    .init("'try' must be placed on the initial value expression")
  }
  public static var typeParameterPackEllipsis: Self {
    .init("ellipsis operator cannot be used with a type parameter pack")
  }
  public static var unexpectedPoundElseSpaceIf: Self {
    .init("unexpected 'if' keyword following '#else' conditional compilation directive; did you mean '#elseif'?")
  }
  public static var unexpectedSemicolon: Self {
    .init("unexpected ';' separator")
  }
  public static var versionComparisonNotNeeded: Self {
    .init("version comparison not needed")
  }
}

// MARK: - Diagnostics (please sort alphabetically)

public struct AsyncMustPrecedeThrows: ParserError {
  public let asyncKeywords: [TokenSyntax]
  public let throwsKeyword: TokenSyntax

  public var message: String {
    return "\(nodesDescription(asyncKeywords, format: false)) must precede \(nodesDescription([throwsKeyword], format: false))"
  }
}

public struct AvailabilityConditionAsExpression: ParserError {
<<<<<<< HEAD
  public let availabilityToken: TokenSyntax
  public let negatedAvailabilityToken: TokenSyntax

  public var message: String {
    return "\(availabilityToken) cannot be used as an expression, did you mean to use '\(negatedAvailabilityToken)'?"
=======
  public let availabilityCondition: TokenSyntax
  public let unavailabilityCondition: TokenSyntax

  public var message: String {
    return "\(availabilityCondition) cannot be used as an expression, did you mean to use '\(unavailabilityCondition)'?"
>>>>>>> e42a8b6e
  }
}

public struct AvailabilityConditionInExpression: ParserError {
  public let availabilityCondition: AvailabilityConditionSyntax

  public var message: String {
    return "\(nodesDescription([availabilityCondition], format: false)) cannot be used in an expression, only as a condition of 'if' or 'guard'"
  }
}

public struct DuplicateEffectSpecifiers: ParserError {
  public let correctSpecifier: TokenSyntax
  public let unexpectedSpecifier: TokenSyntax

  public var message: String {
    if correctSpecifier.tokenKind == unexpectedSpecifier.tokenKind {
      return "\(nodesDescription([unexpectedSpecifier], format: false)) has already been specified"
    } else {
      return "\(nodesDescription([unexpectedSpecifier], format: false)) conflicts with \(nodesDescription([correctSpecifier], format: false))"
    }
  }
}

public struct EffectsSpecifierAfterArrow: ParserError {
  public let effectsSpecifiersAfterArrow: [TokenSyntax]

  public var message: String {
    "\(nodesDescription(effectsSpecifiersAfterArrow, format: false)) must preceed '->'"
  }
}

public struct ExtaneousCodeAtTopLevel: ParserError {
  public let extraneousCode: UnexpectedNodesSyntax

  public var message: String {
    return "extraneous \(extraneousCode.shortSingleLineContentDescription) at top level"
  }
}

public struct IdentifierNotAllowedInOperatorName: ParserError {
  public let identifier: TokenSyntax

  public var message: String {
    return "\(nodesDescription([identifier], format: false)) is considered an identifier and must not appear within an operator name"
  }
}

public struct InvalidIdentifierError: ParserError {
  public let invalidIdentifier: TokenSyntax
  public let missingIdentifier: TokenSyntax

  public var message: String {
    switch invalidIdentifier.tokenKind {
    case .floatingLiteral(let text), .integerLiteral(let text):
      fallthrough
    case .unknown(let text) where text.first?.isNumber == true:
      let name = missingIdentifier.childNameInParent ?? "identifier"
      return "\(name) can only start with a letter or underscore, not a number"
    case .wildcard:
      return "'\(invalidIdentifier.text)' cannot be used as an identifier here"
    case let tokenKind where tokenKind.isLexerClassifiedKeyword:
      return "keyword '\(invalidIdentifier.text)' cannot be used as an identifier here"
    default:
      return "'\(invalidIdentifier.text)' is not a valid identifier"
    }
  }
}

public struct InvalidIndentationInMultiLineStringLiteralError: ParserError {
  public enum Kind {
    case insufficientIndentation
    case unexpectedSpace
    case unexpectedTab

    var message: String {
      switch self {
      case .insufficientIndentation: return "insufficient indentation"
      case .unexpectedSpace: return "unexpected space in indentation"
      case .unexpectedTab: return "unexpected tab in indentation"
      }
    }
  }

  public let kind: Kind
  public let lines: Int

  public var message: String {
    if lines == 1 {
      return "\(kind.message) of line in multi-line string literal"
    } else {
      return "\(kind.message) of the next \(lines) lines in multi-line string literal"
    }
  }
}

public struct MissingAttributeArgument: ParserError {
  /// The name of the attribute that's missing the argument, without `@`.
  public let attributeName: TypeSyntax

  public var message: String {
    return "expected argument for '@\(attributeName)' attribute"
  }
}

public struct MissingConditionInStatement: ParserError {
  let node: SyntaxProtocol

  public var message: String {
    if let name = node.nodeTypeNameForDiagnostics(allowBlockNames: false) {
      return "missing condition in \(name)"
    } else {
      return "missing condition in statement"
    }
  }
}

public struct MissingExpressionInStatement: ParserError {
  let node: SyntaxProtocol

  public var message: String {
    if let name = node.nodeTypeNameForDiagnostics(allowBlockNames: false) {
      return "expected expression in \(name)"
    } else {
      return "expected expression in statement"
    }
  }
}

public struct NegatedAvailabilityCondition: ParserError {
  public let avaialabilityCondition: AvailabilityConditionSyntax
  public let negatedAvailabilityKeyword: TokenSyntax

  public var message: String {
    return "\(nodesDescription([avaialabilityCondition], format: false)) cannot be used in an expression; did you mean \(nodesDescription([negatedAvailabilityKeyword], format: false))?"
  }
}

public struct SpaceSeparatedIdentifiersError: ParserError {
  public let firstToken: TokenSyntax
  public let additionalTokens: [TokenSyntax]

  public var message: String {
    if let name = firstToken.parent?.ancestorOrSelf(mapping: {
      $0.nodeTypeNameForDiagnostics(allowBlockNames: false)
    }) {
      return "found an unexpected second identifier in \(name)"
    } else {
      return "found an unexpected second identifier"
    }
  }
}

public struct SpecifierOnParameterName: ParserError {
  public let misplacedSpecifiers: [TokenSyntax]

  public var message: String {
    return "\(nodesDescription(misplacedSpecifiers, format: false)) before a parameter name is not allowed"
  }
}

public struct TokensNotAllowedInOperatorName: ParserError {
  public let tokens: [TokenSyntax]

  public var message: String {
    return "\(nodesDescription(tokens, format: false)) is not allowed in operator names"
  }
}

public struct TryCannotBeUsed: ParserError {
  public let nextToken: TokenSyntax

  public var message: String {
    return "'try' cannot be used with '\(nextToken.text)'"
  }
}

public struct UnexpectedNodesError: ParserError {
  public let unexpectedNodes: UnexpectedNodesSyntax

  public var message: String {
    var message = "unexpected \(unexpectedNodes.shortSingleLineContentDescription)"
    if let parent = unexpectedNodes.parent {
      if let parentTypeName = parent.nodeTypeNameForDiagnostics(allowBlockNames: false), parent.children(viewMode: .sourceAccurate).first?.id == unexpectedNodes.id {
        message += " before \(parentTypeName)"
      } else if let parentTypeName = parent.ancestorOrSelf(mapping: { $0.nodeTypeNameForDiagnostics(allowBlockNames: false) }) {
        message += " in \(parentTypeName)"
      }
    }
    return message
  }
}

public struct UnknownDirectiveError: ParserError {
  public let unexpected: UnexpectedNodesSyntax

  public var message: String {
    return "use of unknown directive \(nodesDescription([unexpected], format: false))"
  }
}

// MARK: - Notes (please sort alphabetically)

public struct EffectSpecifierDeclaredHere: ParserNote {
  let specifier: TokenSyntax

  public var message: String {
    return "\(nodesDescription([specifier], format: false)) declared here"
  }
}

/// A parser fix-it with a static message.
public struct StaticParserNote: NoteMessage {
  public let message: String
  private let messageID: String

  /// This should only be called within a static var on FixItMessage, such
  /// as the examples below. This allows us to pick up the messageID from the
  /// var name.
  fileprivate init(_ message: String, messageID: String = #function) {
    self.message = message
    self.messageID = messageID
  }

  public var fixItID: MessageID {
    MessageID(domain: diagnosticDomain, id: "\(type(of: self)).\(messageID)")
  }
}

extension NoteMessage where Self == StaticParserNote {
  /// Please order alphabetically by property name.
  public static var shouldMatchIndentationOfClosingQuote: Self {
    .init("should match indentation here")
  }
}

// MARK: - Fix-Its (please sort alphabetically)

/// A parser fix-it with a static message.
public struct StaticParserFixIt: FixItMessage {
  public let message: String
  private let messageID: String

  /// This should only be called within a static var on FixItMessage, such
  /// as the examples below. This allows us to pick up the messageID from the
  /// var name.
  fileprivate init(_ message: String, messageID: String = #function) {
    self.message = message
    self.messageID = messageID
  }

  public var fixItID: MessageID {
    MessageID(domain: diagnosticDomain, id: "\(type(of: self)).\(messageID)")
  }
}

extension FixItMessage where Self == StaticParserFixIt {
  /// Please order alphabetically by property name.
  public static var changeIndentationToMatchClosingDelimiter: Self {
    .init("change indentation of this line to match closing delimiter")
  }
  public static var insertSemicolon: Self {
    .init("insert ';'")
  }
  public static var insertAttributeArguments: Self {
    .init("insert attribute argument")
  }
  public static var insertNewline: Self {
    .init("insert newline")
  }
  public static var insertWhitespace: Self {
    .init("insert whitespace")
  }
  public static var joinIdentifiers: Self {
    .init("join the identifiers together")
  }
  public static var joinIdentifiersWithCamelCase: Self {
    .init("join the identifiers together with camel-case")
  }
  public static var removeBackslash: Self {
    .init("remove '\'")
  }
  public static var removeExtraneousDelimiters: Self {
    .init("remove extraneous delimiters")
  }
  public static var removeExtraneousWhitespace: Self {
    .init("remove whitespace")
  }
  public static var removeOperatorBody: Self {
    .init("remove operator body")
  }
  public static var replaceCurlyQuoteByNormalQuote: Self {
    .init(#"replace curly quotes with '"'"#)
  }
  public static var replaceNonBreakingSpaceBySpace: Self {
    .init("replace non-breaking space with ' '")
  }
  public static var wrapInBackticks: Self {
    .init("if this name is unavoidable, use backticks to escape it")
  }
}

public struct MoveTokensAfterFixIt: ParserFixIt {
  /// The token that should be moved
  public let movedTokens: [TokenSyntax]

  /// The token after which `movedTokens` should be moved
  public let after: TokenKind

  public var message: String {
    "move \(nodesDescription(movedTokens, format: false)) after '\(after.nameForDiagnostics)'"
  }
}

public struct MoveTokensInFrontOfFixIt: ParserFixIt {
  /// The token that should be moved
  public let movedTokens: [TokenSyntax]

  /// The token before which 'movedTokens' should be moved
  public let inFrontOf: TokenKind

  public var message: String {
    "move \(nodesDescription(movedTokens, format: false)) in front of '\(inFrontOf.nameForDiagnostics)'"
  }
}

public struct MoveTokensInFrontOfTypeFixIt: ParserFixIt {
  /// The token that should be moved
  public let movedTokens: [TokenSyntax]

  public var message: String {
    "move \(nodesDescription(movedTokens, format: false)) in front of type"
  }
}

public struct RemoveRedundantFixIt: ParserFixIt {
  public let removeTokens: [TokenSyntax]

  public var message: String {
    "remove redundant \(nodesDescription(removeTokens, format: false))"
  }
}

public struct RemoveNodesFixIt: ParserFixIt {
  public let nodesToRemove: [Syntax]

  init<SyntaxType: SyntaxProtocol>(_ nodesToRemove: [SyntaxType]) {
    self.nodesToRemove = nodesToRemove.map(Syntax.init)
  }

  init<SyntaxType: SyntaxProtocol>(_ nodeToRemove: SyntaxType) {
    self.nodesToRemove = [Syntax(nodeToRemove)]
  }

  public var message: String {
    "remove \(nodesDescription(nodesToRemove, format: false))"
  }
}

public struct ReplaceTokensFixIt: ParserFixIt {
  public let replaceTokens: [TokenSyntax]

  public let replacement: TokenSyntax

  public var message: String {
    "replace \(nodesDescription(replaceTokens, format: false)) with '\(replacement.text)'"
  }
}<|MERGE_RESOLUTION|>--- conflicted
+++ resolved
@@ -238,19 +238,11 @@
 }
 
 public struct AvailabilityConditionAsExpression: ParserError {
-<<<<<<< HEAD
   public let availabilityToken: TokenSyntax
   public let negatedAvailabilityToken: TokenSyntax
 
   public var message: String {
     return "\(availabilityToken) cannot be used as an expression, did you mean to use '\(negatedAvailabilityToken)'?"
-=======
-  public let availabilityCondition: TokenSyntax
-  public let unavailabilityCondition: TokenSyntax
-
-  public var message: String {
-    return "\(availabilityCondition) cannot be used as an expression, did you mean to use '\(unavailabilityCondition)'?"
->>>>>>> e42a8b6e
   }
 }
 
